# -*- coding: utf-8 -*-
#
#   pycheops - Tools for the analysis of data from the ESA CHEOPS mission
#
#   Copyright (C) 2018  Dr Pierre Maxted, Keele University
#
#   This program is free software: you can redistribute it and/or modify
#   it under the terms of the GNU General Public License as published by
#   the Free Software Foundation, either version 3 of the License, or
#   (at your option) any later version.
#
#   This program is distributed in the hope that it will be useful,
#   but WITHOUT ANY WARRANTY; without even the implied warranty of
#   MERCHANTABILITY or FITNESS FOR A PARTICULAR PURPOSE.  See the
#   GNU General Public License for more details.
#
#   You should have received a copy of the GNU General Public License
#   along with this program.  If not, see <https://www.gnu.org/licenses/>.
#
"""
 ********
 pycheops
 ********
 This package provides tools for the analysis of light curves from the ESA
 CHEOPS mission <http://cheops.unibe.ch/>.

"""

try:
          from .version import __version__
except:
<<<<<<< HEAD
          __version__ = '0.2.1'

from .dataset import dataset
=======
          __version__ = '0.1.9'
>>>>>>> 695193d1
<|MERGE_RESOLUTION|>--- conflicted
+++ resolved
@@ -29,10 +29,6 @@
 try:
           from .version import __version__
 except:
-<<<<<<< HEAD
-          __version__ = '0.2.1'
+          __version__ = '0.2.2'
 
-from .dataset import dataset
-=======
-          __version__ = '0.1.9'
->>>>>>> 695193d1
+from .dataset import dataset