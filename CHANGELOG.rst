--- conflicted
+++ resolved
@@ -116,7 +116,6 @@
 ~~~~~~~~~~~~~~~~~~
  Remove debug output from instrument.transit_noise
 
-<<<<<<< HEAD
 0.1.9 (2019-07-09)
 ~~~~~~~~~~~~~~~~~~
  Added method='minerr' option to instrument.transit_noise and new function 
@@ -129,8 +128,7 @@
 0.2.1 (2019-07-15)
 ~~~~~~~~~~~~~~~~~~
   Fix dataset list output for python < 3.6
-=======
-0.1.9 (2019-06-29)
+
+0.2.2 (2019-06-29)
 ~~~~~~~~~~~~~~~~~~
  Added q1q2 to ld.py
->>>>>>> 695193d1
