0.0.3 (2018-03-24)
~~~~~~~~~~~~~~~~~~
 Renamed pycheops from cheops

0.0.4 (2018-08-06)
~~~~~~~~~~~~~~~~~~
 Added targets.py (make_xml_files)

0.0.5 (2018-08-06)
~~~~~~~~~~~~~~~~~~
 Added version requirements to install_requires in setup.py

0.0.6 (2018-08-13)
~~~~~~~~~~~~~~~~~~
 Added --ignore-gaia-id-check flag
 Changed Gaia DR2 lookup from Vizier to gea.esac.esa.int with TapPlus
 targets.py -> make_xml_files.py

0.0.7 (2018-08-13)
~~~~~~~~~~~~~~~~~~
 Fixed errors in documentation for make_xml_files re: source of Gaia DR2 ID

0.0.8 (2018-08-15)
~~~~~~~~~~~~~~~~~~
 Added "V" to spectral type in output xml file so it is picked up by PHT2 tool

0.0.9 (2018-08-16)
~~~~~~~~~~~~~~~~~~
 Added license to source files
 funcs.m_comp now return np.nan for non-finite input values.

0.0.10 (2018-09-04)
~~~~~~~~~~~~~~~~~~~
  Updated PSF contamination file.

0.0.11 (2018-09-04)
~~~~~~~~~~~~~~~~~~~
  Added warning flag 16 for magnitude out of range when -a flag not set
  Added -e/--example-file-copy to copy over example files

0.0.12 (2018-09-18)
~~~~~~~~~~~~~~~~~~~
 Added numba to package requirements and re-factored the following functions
 to enable @jit acceleration - funcs.esolve, lc.qpower2, lc.ueclipse

0.0.12 (2018-09-19)
~~~~~~~~~~~~~~~~~~~
 Replaced corrupted file TESS_stagger_power2_interpolator.p
 Removed nopython=True from numbba @jit function decorators in lc.py to
 enable python warnings. 

0.0.13 (2018-09-19)
~~~~~~~~~~~~~~~~~~~
 Moved functions from lc.py into models.py

0.0.14 (2018-12-04)
~~~~~~~~~~~~~~~~~~~
 Refactored funcs.py to use numba @vectorize decorators. Added vrad().

0.0.15 (2018-12-04)
~~~~~~~~~~~~~~~~~~~
 Moved development back to github 

0.0.16 (2018-12-04)
~~~~~~~~~~~~~~~~~~~
 Various bug-fixes and homogenization of parameters in funcs.py and models.py

0.0.17 (2018-12-05)
~~~~~~~~~~~~~~~~~~~
 Removed link to readthedocs from README

0.0.18 (2018-12-09)
~~~~~~~~~~~~~~~~~~~
 Added missing data files

0.1.0 (2018-12-20)
~~~~~~~~~~~~~~~~~~
 Promote previous version to 0.1.0 since it has been used for CHEOPS SV3
 exercise.

0.1.1 (2019-03-02)
~~~~~~~~~~~~~~~~~~
 Replaced missing make_xml_files.py file
 Includes some development work on models with lmfit (incomplete)

0.1.2 (2019-03-04)
~~~~~~~~~~~~~~~~~~
 Update make_xml_files for new version of Feasibility Checker

0.1.3 (2019-03-05)
~~~~~~~~~~~~~~~~~~
 Bug fix in  make_xml_files for non time-critical observations.

0.1.4 (2019-03-08)
~~~~~~~~~~~~~~~~~~
 No Fulfil_all_Phase_Ranges in make_xml_files if there are no phase ranges. 

0.1.4 (2019-03-14)
~~~~~~~~~~~~~~~~~~
 lmfit...

0.1.5 (2019-05-06)
~~~~~~~~~~~~~~~~~~
 Use string comparison for Gaia ID check (issue #39)
 Gaia epoch change 2015.0 -> 2015.5 (issue #40)

0.1.6 (2019-06-17)
~~~~~~~~~~~~~~~~~~
 Print contamination value to 3 d.p. (up from 2).

0.1.7 (2019-06-18)
~~~~~~~~~~~~~~~~~~
 Added models.scaled_transit_fit and instrument.transit_noise

0.1.8 (2019-06-19)
~~~~~~~~~~~~~~~~~~
 Remove debug output from instrument.transit_noise

0.1.9 (2019-07-09)
~~~~~~~~~~~~~~~~~~
 Added method='minerr' option to instrument.transit_noise and new function 
 models.minerr_transit_fit

0.2.0 (2019-07-15)
~~~~~~~~~~~~~~~~~~
  Added pycheops.dataset

0.2.1 (2019-07-15)
~~~~~~~~~~~~~~~~~~
  Fix dataset list output for python < 3.6

<<<<<<< HEAD
0.2.2 (2019-07-29)
~~~~~~~~~~~~~~~~~~
 Added q1q2 to ld.py

0.2.3 (2019-07-30)
~~~~~~~~~~~~~~~~~~
 Added NGTS to response_functions
 Change free parameters in ld._coefficient_optimizer to (q1, q2)
 Improved precision of values in limb-darkening tables

0.2.4 (2019-07-30)
~~~~~~~~~~~~~~~~~~
 Added NGTS to ld inline documentation.

0.2.5 (2019-08-01)
~~~~~~~~~~~~~~~~~~
 Added ftp download to dataset - temporarily using obsftp.unige.ch
 
=======
0.2.2 (2019-06-29)
~~~~~~~~~~~~~~~~~~
 Added q1q2 to ld.py
>>>>>>> 274d9435
<|MERGE_RESOLUTION|>--- conflicted
+++ resolved
@@ -129,7 +129,6 @@
 ~~~~~~~~~~~~~~~~~~
   Fix dataset list output for python < 3.6
 
-<<<<<<< HEAD
 0.2.2 (2019-07-29)
 ~~~~~~~~~~~~~~~~~~
  Added q1q2 to ld.py
@@ -146,10 +145,4 @@
 
 0.2.5 (2019-08-01)
 ~~~~~~~~~~~~~~~~~~
- Added ftp download to dataset - temporarily using obsftp.unige.ch
- 
-=======
-0.2.2 (2019-06-29)
-~~~~~~~~~~~~~~~~~~
- Added q1q2 to ld.py
->>>>>>> 274d9435
+ Added ftp download to dataset - temporarily using obsftp.unige.ch